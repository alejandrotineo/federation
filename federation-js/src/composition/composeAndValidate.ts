--- conflicted
+++ resolved
@@ -6,48 +6,14 @@
 } from './validate';
 import { ServiceDefinition } from './types';
 import { normalizeTypeDefs } from './normalize';
-<<<<<<< HEAD
-import { printComposedSdl } from '../service/printComposedSdl';
-import { GraphQLError, GraphQLSchema } from 'graphql';
-
-export type CompositionResult = CompositionFailure | CompositionSuccess;
-
-// Yes, it's a bit awkward that we still return a schema when errors occur.
-// This is old behavior that I'm choosing not to modify for now.
-export interface CompositionFailure {
-  /** @deprecated Use composedSdl instead */
-  schema: GraphQLSchema;
-  errors: GraphQLError[];
-}
-
-export interface CompositionSuccess {
-  /** @deprecated Use composedSdl instead */
-  schema: GraphQLSchema;
-  composedSdl: string;
-}
-
-export function compositionHasErrors(
-  compositionResult: CompositionResult,
-): compositionResult is CompositionFailure {
-  return 'errors' in compositionResult;
-}
-
-=======
 import { compositionHasErrors, CompositionResult } from './utils';
 
->>>>>>> 611457dd
 export function composeAndValidate(
   serviceList: ServiceDefinition[],
 ): CompositionResult {
   const errors = validateServicesBeforeNormalization(serviceList);
 
-<<<<<<< HEAD
-  const normalizedServiceList = serviceList.map(({ name, url, typeDefs }) => ({
-    name,
-    url,
-=======
   const normalizedServiceList = serviceList.map(({ typeDefs, ...rest }) => ({
->>>>>>> 611457dd
     typeDefs: normalizeTypeDefs(typeDefs),
     ...rest
   }));
@@ -75,16 +41,7 @@
       schema: compositionResult.schema,
       errors,
     };
-<<<<<<< HEAD
-  }
-
-  return {
-    schema: compositionResult.schema,
-    composedSdl: printComposedSdl(compositionResult.schema, serviceList),
-  };
-=======
   } else {
     return compositionResult;
   }
->>>>>>> 611457dd
 }