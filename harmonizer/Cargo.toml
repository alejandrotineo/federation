--- conflicted
+++ resolved
@@ -22,11 +22,7 @@
 thiserror = "1.0.23"
 
 [dev-dependencies]
-<<<<<<< HEAD
-insta = "1.7.1"
+insta = "1.8.0"
 
 [build-dependencies]
-which = "4.2"
-=======
-insta = "1.8.0"
->>>>>>> f8bd6f1e
+which = "4.2"