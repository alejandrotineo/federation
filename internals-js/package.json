--- conflicted
+++ resolved
@@ -23,11 +23,7 @@
     "node": ">=12.13.0 <18.0"
   },
   "dependencies": {
-<<<<<<< HEAD
     "@apollo/core-schema": "^0.3",
-=======
-    "@apollo/core-schema": "^0.3.0",
->>>>>>> c9790af1
     "chalk": "^4.1.0",
     "js-levenshtein": "^1.1.6"
   },
