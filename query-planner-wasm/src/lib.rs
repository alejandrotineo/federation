extern crate wasm_bindgen;

use apollo_query_planner::{QueryPlanner, QueryPlanningOptions};
use js_sys::JsString;
use wasm_bindgen::prelude::*;

static mut SCHEMA: Vec<String> = vec![];
static mut DATA: Vec<QueryPlanner> = vec![];

#[wasm_bindgen(js_name = getQueryPlanner)]
pub fn get_query_planner(schema: JsString) -> usize {
    unsafe {
        if SCHEMA.is_empty() {
            SCHEMA.push(String::from(schema));
            DATA.push(QueryPlanner::new(&SCHEMA[0]));
        } else {
            SCHEMA[0] = String::from(schema);
            DATA[0] = QueryPlanner::new(&SCHEMA[0]);
        }
        let data = &DATA[0];
        data as *const QueryPlanner as usize
    }
}

#[wasm_bindgen(js_name = getQueryPlan)]
pub fn get_query_plan(planner_ptr: usize, query: &str, options: &JsValue) -> JsValue {
    let options: QueryPlanningOptions = options.into_serde().unwrap();
    unsafe {
        let planner = planner_ptr as *const QueryPlanner;
        let planner: &QueryPlanner = &*planner;
        let plan = planner.plan(query, options).unwrap();
        JsValue::from_serde(&plan).unwrap()
    }
}

#[cfg(test)]
mod tests {
    use crate::{get_query_plan, get_query_planner};
    use apollo_query_planner::model::{FetchNode, PlanNode, QueryPlan};
    use apollo_query_planner::QueryPlanningOptionsBuilder;
    use js_sys::JsString;
    use wasm_bindgen::JsValue;
    use wasm_bindgen_test::*;

    #[wasm_bindgen_test]
    fn getting_a_query_planner_and_using_it_multiple_times() {
        let schema =
<<<<<<< HEAD
            include_str!("../../stargate/crates/query-planner/tests/features/basic/schema.graphql");
=======
            include_str!("../../query-planner/tests/features/basic/csdl.graphql");
>>>>>>> 611457dd
        let planner = get_query_planner(JsString::from(schema));
        let query = "query { me { name } }";

        let expected = QueryPlan {
            node: Some(PlanNode::Fetch(FetchNode {
                service_name: String::from("accounts"),
                requires: None,
                variable_usages: vec![],
                operation: String::from("{me{name}}"),
            })),
        };

        let options = QueryPlanningOptionsBuilder::default().build().unwrap();
        let options = JsValue::from_serde(&options).unwrap();
        let result = get_query_plan(planner, query, &options);
        let plan = result.into_serde::<QueryPlan>().unwrap();
        assert_eq!(plan, expected);
    }
}<|MERGE_RESOLUTION|>--- conflicted
+++ resolved
@@ -45,11 +45,7 @@
     #[wasm_bindgen_test]
     fn getting_a_query_planner_and_using_it_multiple_times() {
         let schema =
-<<<<<<< HEAD
-            include_str!("../../stargate/crates/query-planner/tests/features/basic/schema.graphql");
-=======
             include_str!("../../query-planner/tests/features/basic/csdl.graphql");
->>>>>>> 611457dd
         let planner = get_query_planner(JsString::from(schema));
         let query = "query { me { name } }";
 
